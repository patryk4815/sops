/*
Package Sops manages JSON, YAML and BINARY documents to be encrypted or decrypted.

This package should not be used directly. Instead, Sops users should install the
command line client via `go get -u go.mozilla.org/sops/cmd/sops`, or use the
decryption helper provided at `go.mozilla.org/sops/decrypt`.

A Sops document is a Tree composed of a data branch with arbitrary key/value pairs
and a metadata branch with encryption and integrity information.

In JSON and YAML formats, the structure of the cleartext tree is preserved, keys are
stored in cleartext and only values are encrypted. Keeping the values in cleartext
provides better readability when storing Sops documents in version controls, and allows
for merging competing changes on documents. This is a major difference between Sops
and other encryption tools that store documents as encrypted blobs.

In BINARY format, the cleartext data is treated as a single blob and the encrypted
document is in JSON format with a single `data` key and a single encrypted value.

Sops allows operators to encrypt their documents with multiple master keys. Each of
the master key defined in the document is able to decrypt it, allowing users to
share documents amongst themselves without sharing keys, or using a PGP key as a
backup for KMS.

In practice, this is achieved by generating a data key for each document that is used
to encrypt all values, and encrypting the data with each master key defined. Being
able to decrypt the data key gives access to the document.

The integrity of each document is guaranteed by calculating a Message Access Control
that is stored encrypted by the data key. When decrypting a document, the MAC should
be recalculated and compared with the MAC stored in the document to verify that no
fraudulent changes have been applied. The MAC covers keys and values as well as their
ordering.
*/
package sops //import "go.mozilla.org/sops"

import (
	"crypto/rand"
	"crypto/sha512"
	"fmt"
	"reflect"
	"strconv"
	"strings"
	"time"

<<<<<<< HEAD
	"go.mozilla.org/sops/keys"
	"go.mozilla.org/sops/keyservice"
=======
	"go.mozilla.org/sops/shamir"
>>>>>>> 5a1590f1
	"go.mozilla.org/sops/kms"
	"go.mozilla.org/sops/pgp"
	"golang.org/x/net/context"
)

// DefaultUnencryptedSuffix is the default suffix a TreeItem key has to end with for sops to leave its Value unencrypted
const DefaultUnencryptedSuffix = "_unencrypted"

type sopsError string

func (e sopsError) Error() string {
	return string(e)
}

// MacMismatch occurs when the computed MAC does not match the expected ones
const MacMismatch = sopsError("MAC mismatch")

// MetadataNotFound occurs when the input file is malformed and doesn't have sops metadata in it
const MetadataNotFound = sopsError("sops metadata not found")

// DataKeyCipher provides a way to encrypt and decrypt the data key used to encrypt and decrypt sops files, so that the data key can be stored alongside the encrypted content. A DataKeyCipher must be able to decrypt the values it encrypts.
type DataKeyCipher interface {
	Encrypt(value interface{}, key []byte, path string, stash interface{}) (string, error)
	Decrypt(value string, key []byte, path string) (plaintext interface{}, stashValue interface{}, err error)
}

// Comment represents a comment in the sops tree for the file formats that actually support them.
type Comment struct {
	Value string
}

// TreeItem is an item inside sops's tree
type TreeItem struct {
	Key   interface{}
	Value interface{}
}

// TreeBranch is a branch inside sops's tree. It is a slice of TreeItems and is therefore ordered
type TreeBranch []TreeItem

// InsertOrReplaceValue replaces the value under the provided key with the newValue provided,
// or inserts a new key-value if it didn't exist already.
func (branch TreeBranch) InsertOrReplaceValue(key interface{}, newValue interface{}) TreeBranch {
	replaced := false
	for i, kv := range branch {
		if kv.Key == key {
			branch[i].Value = newValue
			replaced = true
			break
		}
	}
	if !replaced {
		return append(branch, TreeItem{Key: key, Value: newValue})
	}
	return branch
}

// Tree is the data structure used by sops to represent documents internally
type Tree struct {
	Branch   TreeBranch
	Metadata Metadata
}

// TrimTreePathComponent trimps a tree path component so that it's a valid tree key
func TrimTreePathComponent(component string) (string, error) {
	if component[len(component) - 1] != ']' {
		return "", fmt.Errorf("Invalid component")
	}
	component = component[:len(component) - 1]
	component = strings.Replace(component, `"`, "", 2)
	component = strings.Replace(component, `'`, "", 2)
	return component, nil
}

// Truncate truncates the tree following Python dictionary access syntax, for example, ["foo"][2].
func (tree TreeBranch) Truncate(path string) (interface{}, error) {
	components := strings.Split(path, "[")
	var current interface{} = tree
	for _, component := range components {
		if component == "" {
			continue
		}
		component, err := TrimTreePathComponent(component)
		if err != nil {
			return nil, fmt.Errorf("Invalid tree path format string: %s", path)
		}
		i, err := strconv.Atoi(component)
		if err != nil {
			for _, item := range current.(TreeBranch) {
				if item.Key == component {
					current = item.Value
					break
				}
			}
		} else {
			v := reflect.ValueOf(current)
			current = v.Index(i).Interface()
		}
	}
	return current, nil
}

func (tree TreeBranch) walkValue(in interface{}, path []string, onLeaves func(in interface{}, path []string) (interface{}, error)) (interface{}, error) {
	switch in := in.(type) {
	case string:
		return onLeaves(in, path)
	case []byte:
		return onLeaves(string(in), path)
	case int:
		return onLeaves(in, path)
	case bool:
		return onLeaves(in, path)
	case float64:
		return onLeaves(in, path)
	case TreeBranch:
		return tree.walkBranch(in, path, onLeaves)
	case []interface{}:
		return tree.walkSlice(in, path, onLeaves)
	default:
		return nil, fmt.Errorf("Cannot walk value, unknown type: %T", in)
	}
}

func (tree TreeBranch) walkSlice(in []interface{}, path []string, onLeaves func(in interface{}, path []string) (interface{}, error)) ([]interface{}, error) {
	for i, v := range in {
		if _, ok := v.(Comment); ok {
			continue
		}
		newV, err := tree.walkValue(v, path, onLeaves)
		if err != nil {
			return nil, err
		}
		in[i] = newV
	}
	return in, nil
}

func (tree TreeBranch) walkBranch(in TreeBranch, path []string, onLeaves func(in interface{}, path []string) (interface{}, error)) (TreeBranch, error) {
	for i, item := range in {
		if _, ok := item.Key.(Comment); ok {
			continue
		}
		key, ok := item.Key.(string)
		if !ok {
			return nil, fmt.Errorf("Tree contains a non-string key (type %T): %s. Only string keys are"+
				"supported", item.Key, item.Key)
		}
		newV, err := tree.walkValue(item.Value, append(path, key), onLeaves)
		if err != nil {
			return nil, err
		}
		in[i].Value = newV
	}
	return in, nil
}

// Encrypt walks over the tree and encrypts all values with the provided cipher, except those whose key ends with the UnencryptedSuffix specified on the Metadata struct. If encryption is successful, it returns the MAC for the encrypted tree.
func (tree Tree) Encrypt(key []byte, cipher DataKeyCipher, stash map[string][]interface{}) (string, error) {
	hash := sha512.New()
	_, err := tree.Branch.walkBranch(tree.Branch, make([]string, 0), func(in interface{}, path []string) (interface{}, error) {
		bytes, err := ToBytes(in)
		unencrypted := false
		for _, v := range path {
			if strings.HasSuffix(v, tree.Metadata.UnencryptedSuffix) {
				unencrypted = true
			}
		}
		if !unencrypted {
			var err error
			pathString := strings.Join(path, ":") + ":"
			// Pop from the left of the stash
			var stashValue interface{}
			if len(stash[pathString]) > 0 {
				var newStash []interface{}
				stashValue, newStash = stash[pathString][0], stash[pathString][1:len(stash[pathString])]
				stash[pathString] = newStash
			}
			in, err = cipher.Encrypt(in, key, pathString, stashValue)
			if err != nil {
				return nil, fmt.Errorf("Could not encrypt value: %s", err)
			}
		}
		if err != nil {
			return nil, fmt.Errorf("Could not convert %s to bytes: %s", in, err)
		}
		hash.Write(bytes)
		return in, err
	})
	if err != nil {
		return "", fmt.Errorf("Error walking tree: %s", err)
	}
	return fmt.Sprintf("%X", hash.Sum(nil)), nil
}

// Decrypt walks over the tree and decrypts all values with the provided cipher, except those whose key ends with the UnencryptedSuffix specified on the Metadata struct. If decryption is successful, it returns the MAC for the decrypted tree.
func (tree Tree) Decrypt(key []byte, cipher DataKeyCipher, stash map[string][]interface{}) (string, error) {
	hash := sha512.New()
	_, err := tree.Branch.walkBranch(tree.Branch, make([]string, 0), func(in interface{}, path []string) (interface{}, error) {
		var v interface{}
		unencrypted := false
		for _, v := range path {
			if strings.HasSuffix(v, tree.Metadata.UnencryptedSuffix) {
				unencrypted = true
			}
		}
		if !unencrypted {
			var err error
			var stashValue interface{}
			pathString := strings.Join(path, ":") + ":"
			v, stashValue, err = cipher.Decrypt(in.(string), key, pathString)
			if err != nil {
				return nil, fmt.Errorf("Could not decrypt value: %s", err)
			}
			stash[pathString] = append(stash[pathString], stashValue)
		} else {
			v = in
		}
		bytes, err := ToBytes(v)
		if err != nil {
			return nil, fmt.Errorf("Could not convert %s to bytes: %s", in, err)
		}
		hash.Write(bytes)
		return v, err
	})
	if err != nil {
		return "", fmt.Errorf("Error walking tree: %s", err)
	}
	return fmt.Sprintf("%X", hash.Sum(nil)), nil

}

// GenerateDataKey generates a new random data key and encrypts it with all MasterKeys.
func (tree Tree) GenerateDataKey() ([]byte, []error) {
	newKey := make([]byte, 32)
	_, err := rand.Read(newKey)
	if err != nil {
		return nil, []error{fmt.Errorf("Could not generate random key: %s", err)}
	}
	return newKey, tree.Metadata.UpdateMasterKeys(newKey)
}

// GenerateDataKey generates a new random data key and encrypts it with all MasterKeys.
func (tree Tree) GenerateDataKeyWithKeyServices(svcs []keyservice.KeyServiceClient) ([]byte, []error) {
	newKey := make([]byte, 32)
	_, err := rand.Read(newKey)
	if err != nil {
		return nil, []error{fmt.Errorf("Could not generate random key: %s", err)}
	}
	return newKey, tree.Metadata.UpdateMasterKeysWithKeyServices(newKey, svcs)
}

// Metadata holds information about a file encrypted by sops
type Metadata struct {
	LastModified              time.Time
	UnencryptedSuffix         string
	MessageAuthenticationCode string
	Version                   string
	KeySources                []KeySource
	// Shamir is true when the data key is split across multiple master keys
	// according to shamir's secret sharing algorithm
	Shamir bool
	// ShamirQuorum is the number of master keys required to recover the
	// original data key
	ShamirQuorum int
}

// KeySource is a collection of MasterKeys with a Name.
type KeySource struct {
	Name string
	Keys []keys.MasterKey
}

// Store provides a way to load and save the sops tree along with metadata
type Store interface {
	Unmarshal(in []byte) (TreeBranch, error)
	UnmarshalMetadata(in []byte) (Metadata, error)
	Marshal(TreeBranch) ([]byte, error)
	MarshalWithMetadata(TreeBranch, Metadata) ([]byte, error)
	MarshalValue(interface{}) ([]byte, error)
}

// MasterKeyCount returns the number of master keys available
func (m *Metadata) MasterKeyCount() int {
	count := 0
	for _, ks := range m.KeySources {
		count += len(ks.Keys)
	}
	return count
}

// RemoveMasterKeys removes all of the provided keys from the metadata's KeySources, if they exist there.
func (m *Metadata) RemoveMasterKeys(masterKeys []keys.MasterKey) {
	for j, ks := range m.KeySources {
		var newKeys []keys.MasterKey
		for _, k := range ks.Keys {
			matchFound := false
			for _, keyToRemove := range masterKeys {
				if k.ToString() == keyToRemove.ToString() {
					matchFound = true
					break
				}
			}
			if !matchFound {
				newKeys = append(newKeys, k)
			}
		}
		m.KeySources[j].Keys = newKeys
	}
}

<<<<<<< HEAD
func (m *Metadata) UpdateMasterKeysIfNeededWithKeyServices(dataKey []byte, svcs []keyservice.KeyServiceClient) (errs []error) {
=======
// UpdateMasterKeysIfNeeded encrypts the data key with all master keys if it's needed
func (m *Metadata) UpdateMasterKeysIfNeeded(dataKey []byte) (errs []error) {
	// If we're using Shamir and we've added or removed keys, we must
	// generate Shamir parts again and reencrypt with all keys
	if m.Shamir {
		return m.updateMasterKeysShamir(dataKey)
	}
>>>>>>> 5a1590f1
	for _, ks := range m.KeySources {
		for _, key := range ks.Keys {
			svcKey := keyservice.KeyFromMasterKey(key)
			for _, svc := range svcs {
				if len(key.EncryptedDataKey()) == 0 {
					rsp, err := svc.Encrypt(context.Background(), &keyservice.EncryptRequest{
						Key:       &svcKey,
						Plaintext: dataKey,
					})
					if err != nil {
						errs = append(errs, fmt.Errorf("Failed to encrypt new data key with master key %q: %v\n", key.ToString(), err))
						continue
					}
					key.SetEncryptedDataKey(rsp.Ciphertext)
					break
				}
			}
		}
	}
	return
}

<<<<<<< HEAD
// UpdateMasterKeysIfNeeded encrypts the data key with all master keys if it's needed
func (m *Metadata) UpdateMasterKeysIfNeeded(dataKey []byte) (errs []error) {
	return m.UpdateMasterKeysIfNeededWithKeyServices(dataKey, []keyservice.KeyServiceClient{
		keyservice.NewLocalClient(),
	})
}

func (m *Metadata) UpdateMasterKeysWithKeyServices(dataKey []byte, svcs []keyservice.KeyServiceClient) (errs []error) {
	if len(svcs) == 0 {
		return []error{
			fmt.Errorf("No key services provided, can not update master keys."),
		}
	}
	for _, keysource := range m.KeySources {
		for _, key := range keysource.Keys {
			svcKey := keyservice.KeyFromMasterKey(key)
			for _, svc := range svcs {
				rsp, err := svc.Encrypt(context.Background(), &keyservice.EncryptRequest{
					Key:       &svcKey,
					Plaintext: dataKey,
				})
				if err != nil {
					errs = append(errs, fmt.Errorf("Failed to encrypt new data key with master key %q: %v\n", key.ToString(), err))
					continue
				}
				key.SetEncryptedDataKey(rsp.Ciphertext)
				// Only need to encrypt the key successfully with one service
				break
=======
// updateMasterKeysShamir splits the data key into parts using Shamir's Secret
// Sharing algorithm and encrypts each part with a master key
func (m *Metadata) updateMasterKeysShamir(dataKey []byte) (errs []error) {
	keyCount := 0
	for _, ks := range m.KeySources {
		for range ks.Keys {
			keyCount++
		}
	}
	// If the quorum wasn't set, default to 2
	if m.ShamirQuorum == 0 {
		m.ShamirQuorum = 2
	}
	parts, err := shamir.Split(dataKey, keyCount, m.ShamirQuorum)
	if err != nil {
		errs = append(errs, fmt.Errorf("Could not split data key into parts for Shamir: %s", err))
		return
	}
	if len(parts) != keyCount {
		errs = append(errs, fmt.Errorf("Not enough parts obtained from Shamir. Need %d, got %d", keyCount, len(parts)))
		return
	}
	counter := 0
	for _, ks := range m.KeySources {
		for _, k := range ks.Keys {
			err := k.Encrypt(parts[counter])
			if err != nil {
				errs = append(errs, fmt.Errorf("Failed to encrypt Shamir part with master key %q: %v\n", k.ToString(), err))
			}
			counter++
		}
	}
	return
}

// UpdateMasterKeys encrypts the data key with all master keys
func (m *Metadata) UpdateMasterKeys(dataKey []byte) (errs []error) {
	if m.Shamir {
		return m.updateMasterKeysShamir(dataKey)
	}
	for _, ks := range m.KeySources {
		for _, k := range ks.Keys {
			err := k.Encrypt(dataKey)
			if err != nil {
				errs = append(errs, fmt.Errorf("Failed to encrypt new data key with master key %q: %v\n", k.ToString(), err))
>>>>>>> 5a1590f1
			}
		}
	}
	return
}

// UpdateMasterKeys encrypts the data key with all master keys
func (m *Metadata) UpdateMasterKeys(dataKey []byte) (errs []error) {
	return m.UpdateMasterKeysWithKeyServices(dataKey, []keyservice.KeyServiceClient{
		keyservice.NewLocalClient(),
	})
}

// AddPGPMasterKeys parses the input comma separated string of GPG fingerprints, generates a PGP MasterKey for each fingerprint, and adds the keys to the PGP KeySource
func (m *Metadata) AddPGPMasterKeys(pgpFps string) {
	for i, ks := range m.KeySources {
		if ks.Name == "pgp" {
			var keys []keys.MasterKey
			for _, k := range pgp.MasterKeysFromFingerprintString(pgpFps) {
				keys = append(keys, k)
				fmt.Printf("Adding new PGP master key: %X\n", k.Fingerprint)
			}
			ks.Keys = append(ks.Keys, keys...)
			m.KeySources[i] = ks
		}
	}
}

// AddKMSMasterKeys parses the input comma separated string of AWS KMS ARNs, generates a KMS MasterKey for each ARN, and then adds the keys to the KMS KeySource
func (m *Metadata) AddKMSMasterKeys(kmsArns string, context map[string]*string) {
	for i, ks := range m.KeySources {
		if ks.Name == "kms" {
			var keys []keys.MasterKey
			for _, k := range kms.MasterKeysFromArnString(kmsArns, context) {
				keys = append(keys, k)
				fmt.Printf("Adding new KMS master key: %s\n", k.Arn)
			}
			ks.Keys = append(ks.Keys, keys...)
			m.KeySources[i] = ks
		}
	}
}

// RemovePGPMasterKeys takes a comma separated string of PGP fingerprints and removes the keys corresponding to those fingerprints from the metadata's KeySources
func (m *Metadata) RemovePGPMasterKeys(pgpFps string) {
	var keys []keys.MasterKey
	for _, k := range pgp.MasterKeysFromFingerprintString(pgpFps) {
		keys = append(keys, k)
	}
	m.RemoveMasterKeys(keys)
}

// RemoveKMSMasterKeys takes a comma separated string of AWS KMS ARNs and removes the keys corresponding to those ARNs from the metadata's KeySources
func (m *Metadata) RemoveKMSMasterKeys(arns string) {
	var keys []keys.MasterKey
	for _, k := range kms.MasterKeysFromArnString(arns, nil) {
		keys = append(keys, k)
	}
	m.RemoveMasterKeys(keys)
}

// ToMap converts the Metadata to a map for serialization purposes
func (m *Metadata) ToMap() map[string]interface{} {
	out := make(map[string]interface{})
	out["lastmodified"] = m.LastModified.Format(time.RFC3339)
	out["unencrypted_suffix"] = m.UnencryptedSuffix
	out["mac"] = m.MessageAuthenticationCode
	out["version"] = m.Version
	out["shamir"] = m.Shamir
	out["shamir_quorum"] = m.ShamirQuorum
	for _, ks := range m.KeySources {
		var keys []map[string]interface{}
		for _, k := range ks.Keys {
			keys = append(keys, k.ToMap())
		}
		out[ks.Name] = keys
	}
	return out
}

<<<<<<< HEAD
// GetDataKeyWithKeyServices retrieves the data key, asking KeyServices to decrypt it with each
// MasterKey in the Metadata's KeySources until one of them succeeds.
func (m Metadata) GetDataKeyWithKeyServices(svcs []keyservice.KeyServiceClient) ([]byte, error) {
=======
func (m Metadata) getDataKeyShamir() ([]byte, error) {
	var parts [][]byte
	for _, ks := range m.KeySources {
		for _, k := range ks.Keys {
			key, err := k.Decrypt()
			if err != nil {
				fmt.Printf("Key error: %s %s\n", k.ToString(), err)
			} else {
				parts = append(parts, key)
			}
		}
	}
	if len(parts) < m.ShamirQuorum {
		return nil, fmt.Errorf("Not enough parts to recover data key with Shamir. Need %d, have %d.", m.ShamirQuorum, len(parts))
	}
	dataKey, err := shamir.Combine(parts)
	if err != nil {
		return nil, fmt.Errorf("Could not get data key from shamir parts: %s", err)
	}
	return dataKey, nil
}

// getFirstDataKey retrieves the data key from the first MasterKey in the
// Metadata's KeySources that's able to return it.
func (m Metadata) getFirstDataKey() ([]byte, error) {
>>>>>>> 5a1590f1
	errMsg := "Could not decrypt the data key with any of the master keys:\n"
	for _, keysource := range m.KeySources {
		for _, key := range keysource.Keys {
			svcKey := keyservice.KeyFromMasterKey(key)
			for _, svc := range svcs {
				rsp, err := svc.Decrypt(
					context.Background(),
					&keyservice.DecryptRequest{
						Ciphertext: key.EncryptedDataKey(),
						Key:        &svcKey,
					})
				if err != nil {
					errMsg += fmt.Sprintf("\t%s: %s", key.ToString(), err)
					continue
				}
				return rsp.Plaintext, nil
			}
		}
	}
	return nil, fmt.Errorf("%s", errMsg)
}

// GetDataKey retrieves the data key from the first MasterKey in the Metadata's KeySources that's able to return it,
// using the local KeyService
func (m Metadata) GetDataKey() ([]byte, error) {
	return m.GetDataKeyWithKeyServices([]keyservice.KeyServiceClient{
		keyservice.NewLocalClient(),
	})
}

// GetDataKey retrieves the data key.
func (m Metadata) GetDataKey() ([]byte, error) {
	if m.Shamir {
		return m.getDataKeyShamir()
	} else {
		return m.getFirstDataKey()
	}
}

// ToBytes converts a string, int, float or bool to a byte representation.
func ToBytes(in interface{}) ([]byte, error) {
	switch in := in.(type) {
	case string:
		return []byte(in), nil
	case int:
		return []byte(strconv.Itoa(in)), nil
	case float64:
		return []byte(strconv.FormatFloat(in, 'f', -1, 64)), nil
	case bool:
		return []byte(strings.Title(strconv.FormatBool(in))), nil
	case []byte:
		return in, nil
	default:
		return nil, fmt.Errorf("Could not convert unknown type %T to bytes", in)
	}
}

// MapToMetadata tries to convert a map[string]interface{} obtained from an encrypted file into a Metadata struct.
func MapToMetadata(data map[string]interface{}) (Metadata, error) {
	var metadata Metadata
	mac, ok := data["mac"].(string)
	if !ok {
		fmt.Println("WARNING: no MAC was found on the input file. " +
			"Verification will fail. You can use --ignore-mac to skip verification.")
	}
	metadata.MessageAuthenticationCode = mac
	lastModified, err := time.Parse(time.RFC3339, data["lastmodified"].(string))
	if err != nil {
		return metadata, fmt.Errorf("Could not parse last modified date: %s", err)
	}
	metadata.LastModified = lastModified
	unencryptedSuffix, ok := data["unencrypted_suffix"].(string)
	if !ok {
		unencryptedSuffix = DefaultUnencryptedSuffix
	}
	metadata.UnencryptedSuffix = unencryptedSuffix
	if metadata.Version, ok = data["version"].(string); !ok {
		metadata.Version = strconv.FormatFloat(data["version"].(float64), 'f', -1, 64)
	}
	shamir, ok := data["shamir"].(bool)
	if ok {
		metadata.Shamir = shamir
	}
	if shamirQuorum, ok := data["shamir_quorum"].(float64); ok {
		metadata.ShamirQuorum = int(shamirQuorum)
	} else if shamirQuorum, ok := data["shamir_quorum"].(int); ok {
		metadata.ShamirQuorum = shamirQuorum
	}
	if k, ok := data["kms"].([]interface{}); ok {
		ks, err := mapKMSEntriesToKeySource(k)
		if err == nil {
			metadata.KeySources = append(metadata.KeySources, ks)
		}
	}

	if pgp, ok := data["pgp"].([]interface{}); ok {
		ks, err := mapPGPEntriesToKeySource(pgp)
		if err == nil {
			metadata.KeySources = append(metadata.KeySources, ks)
		}
	}
	return metadata, nil
}

func convertToMapStringInterface(in map[interface{}]interface{}) (map[string]interface{}, error) {
	m := make(map[string]interface{})
	for k, v := range in {
		key, ok := k.(string)
		if !ok {
			return nil, fmt.Errorf("Map contains non-string-key (Type %T): %s", k, k)
		}
		m[key] = v
	}
	return m, nil
}

func mapKMSEntriesToKeySource(in []interface{}) (KeySource, error) {
	var keys []keys.MasterKey
	keysource := KeySource{Name: "kms", Keys: keys}
	for _, v := range in {
		entry, ok := v.(map[string]interface{})
		if !ok {
			m, ok := v.(map[interface{}]interface{})
			var err error
			entry, err = convertToMapStringInterface(m)
			if !ok || err != nil {
				fmt.Println("KMS entry has invalid format, skipping...")
				continue
			}
		}
		key := &kms.MasterKey{}
		key.Arn = entry["arn"].(string)
		key.EncryptedKey = entry["enc"].(string)
		role, ok := entry["role"].(string)
		if ok {
			key.Role = role
		}
		creationDate, err := time.Parse(time.RFC3339, entry["created_at"].(string))
		if err != nil {
			return keysource, fmt.Errorf("Could not parse creation date: %s", err)
		}
		if _, ok := entry["context"]; ok {
			key.EncryptionContext = kms.ParseKMSContext(entry["context"])
		}
		key.CreationDate = creationDate
		keysource.Keys = append(keysource.Keys, key)
	}
	return keysource, nil
}

func mapPGPEntriesToKeySource(in []interface{}) (KeySource, error) {
	var keys []keys.MasterKey
	keysource := KeySource{Name: "pgp", Keys: keys}
	for _, v := range in {
		entry, ok := v.(map[string]interface{})
		if !ok {
			m, ok := v.(map[interface{}]interface{})
			var err error
			entry, err = convertToMapStringInterface(m)
			if !ok || err != nil {
				fmt.Println("PGP entry has invalid format, skipping...")
				continue
			}
		}
		key := &pgp.MasterKey{}
		key.Fingerprint = entry["fp"].(string)
		key.EncryptedKey = entry["enc"].(string)
		creationDate, err := time.Parse(time.RFC3339, entry["created_at"].(string))
		if err != nil {
			return keysource, fmt.Errorf("Could not parse creation date: %s", err)
		}
		key.CreationDate = creationDate
		keysource.Keys = append(keysource.Keys, key)
	}
	return keysource, nil
}<|MERGE_RESOLUTION|>--- conflicted
+++ resolved
@@ -43,14 +43,11 @@
 	"strings"
 	"time"
 
-<<<<<<< HEAD
 	"go.mozilla.org/sops/keys"
 	"go.mozilla.org/sops/keyservice"
-=======
-	"go.mozilla.org/sops/shamir"
->>>>>>> 5a1590f1
 	"go.mozilla.org/sops/kms"
 	"go.mozilla.org/sops/pgp"
+	"go.mozilla.org/sops/shamir"
 	"golang.org/x/net/context"
 )
 
@@ -114,10 +111,10 @@
 
 // TrimTreePathComponent trimps a tree path component so that it's a valid tree key
 func TrimTreePathComponent(component string) (string, error) {
-	if component[len(component) - 1] != ']' {
+	if component[len(component)-1] != ']' {
 		return "", fmt.Errorf("Invalid component")
 	}
-	component = component[:len(component) - 1]
+	component = component[:len(component)-1]
 	component = strings.Replace(component, `"`, "", 2)
 	component = strings.Replace(component, `'`, "", 2)
 	return component, nil
@@ -359,17 +356,12 @@
 	}
 }
 
-<<<<<<< HEAD
 func (m *Metadata) UpdateMasterKeysIfNeededWithKeyServices(dataKey []byte, svcs []keyservice.KeyServiceClient) (errs []error) {
-=======
-// UpdateMasterKeysIfNeeded encrypts the data key with all master keys if it's needed
-func (m *Metadata) UpdateMasterKeysIfNeeded(dataKey []byte) (errs []error) {
 	// If we're using Shamir and we've added or removed keys, we must
 	// generate Shamir parts again and reencrypt with all keys
 	if m.Shamir {
-		return m.updateMasterKeysShamir(dataKey)
-	}
->>>>>>> 5a1590f1
+		return m.updateMasterKeysShamir(dataKey, svcs)
+	}
 	for _, ks := range m.KeySources {
 		for _, key := range ks.Keys {
 			svcKey := keyservice.KeyFromMasterKey(key)
@@ -392,7 +384,6 @@
 	return
 }
 
-<<<<<<< HEAD
 // UpdateMasterKeysIfNeeded encrypts the data key with all master keys if it's needed
 func (m *Metadata) UpdateMasterKeysIfNeeded(dataKey []byte) (errs []error) {
 	return m.UpdateMasterKeysIfNeededWithKeyServices(dataKey, []keyservice.KeyServiceClient{
@@ -405,6 +396,9 @@
 		return []error{
 			fmt.Errorf("No key services provided, can not update master keys."),
 		}
+	}
+	if m.Shamir {
+		return m.updateMasterKeysShamir(dataKey, svcs)
 	}
 	for _, keysource := range m.KeySources {
 		for _, key := range keysource.Keys {
@@ -421,10 +415,15 @@
 				key.SetEncryptedDataKey(rsp.Ciphertext)
 				// Only need to encrypt the key successfully with one service
 				break
-=======
+			}
+		}
+	}
+	return
+}
+
 // updateMasterKeysShamir splits the data key into parts using Shamir's Secret
 // Sharing algorithm and encrypts each part with a master key
-func (m *Metadata) updateMasterKeysShamir(dataKey []byte) (errs []error) {
+func (m *Metadata) updateMasterKeysShamir(dataKey []byte, svcs []keyservice.KeyServiceClient) (errs []error) {
 	keyCount := 0
 	for _, ks := range m.KeySources {
 		for range ks.Keys {
@@ -446,29 +445,23 @@
 	}
 	counter := 0
 	for _, ks := range m.KeySources {
-		for _, k := range ks.Keys {
-			err := k.Encrypt(parts[counter])
-			if err != nil {
-				errs = append(errs, fmt.Errorf("Failed to encrypt Shamir part with master key %q: %v\n", k.ToString(), err))
+		for _, key := range ks.Keys {
+			shamirPart := parts[counter]
+			svcKey := keyservice.KeyFromMasterKey(key)
+			for _, svc := range svcs {
+				rsp, err := svc.Encrypt(context.Background(), &keyservice.EncryptRequest{
+					Key:       &svcKey,
+					Plaintext: shamirPart,
+				})
+				if err != nil {
+					errs = append(errs, fmt.Errorf("Failed to encrypt new data key with master key %q: %v\n", key.ToString(), err))
+					continue
+				}
+				key.SetEncryptedDataKey(rsp.Ciphertext)
+				// Only need to encrypt the key successfully with one service
+				break
 			}
 			counter++
-		}
-	}
-	return
-}
-
-// UpdateMasterKeys encrypts the data key with all master keys
-func (m *Metadata) UpdateMasterKeys(dataKey []byte) (errs []error) {
-	if m.Shamir {
-		return m.updateMasterKeysShamir(dataKey)
-	}
-	for _, ks := range m.KeySources {
-		for _, k := range ks.Keys {
-			err := k.Encrypt(dataKey)
-			if err != nil {
-				errs = append(errs, fmt.Errorf("Failed to encrypt new data key with master key %q: %v\n", k.ToString(), err))
->>>>>>> 5a1590f1
-			}
 		}
 	}
 	return
@@ -548,11 +541,6 @@
 	return out
 }
 
-<<<<<<< HEAD
-// GetDataKeyWithKeyServices retrieves the data key, asking KeyServices to decrypt it with each
-// MasterKey in the Metadata's KeySources until one of them succeeds.
-func (m Metadata) GetDataKeyWithKeyServices(svcs []keyservice.KeyServiceClient) ([]byte, error) {
-=======
 func (m Metadata) getDataKeyShamir() ([]byte, error) {
 	var parts [][]byte
 	for _, ks := range m.KeySources {
@@ -577,8 +565,7 @@
 
 // getFirstDataKey retrieves the data key from the first MasterKey in the
 // Metadata's KeySources that's able to return it.
-func (m Metadata) getFirstDataKey() ([]byte, error) {
->>>>>>> 5a1590f1
+func (m Metadata) getFirstDataKey(svcs []keyservice.KeyServiceClient) ([]byte, error) {
 	errMsg := "Could not decrypt the data key with any of the master keys:\n"
 	for _, keysource := range m.KeySources {
 		for _, key := range keysource.Keys {
@@ -609,12 +596,13 @@
 	})
 }
 
-// GetDataKey retrieves the data key.
-func (m Metadata) GetDataKey() ([]byte, error) {
+// GetDataKeyWithKeyServices retrieves the data key, asking KeyServices to decrypt it with each
+// MasterKey in the Metadata's KeySources until one of them succeeds.
+func (m Metadata) GetDataKeyWithKeyServices(svcs []keyservice.KeyServiceClient) ([]byte, error) {
 	if m.Shamir {
 		return m.getDataKeyShamir()
 	} else {
-		return m.getFirstDataKey()
+		return m.getFirstDataKey(svcs)
 	}
 }
 
