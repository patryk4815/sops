package keyservice

import (
	"net"
	"os"
	"os/signal"
	"syscall"

	"go.mozilla.org/sops/keyservice"
	"go.mozilla.org/sops/logging"

	"github.com/sirupsen/logrus"
	"google.golang.org/grpc"
)

<<<<<<< HEAD
var log *logrus.Logger

func init() {
	log = logging.NewLogger("KEYSERVICE")
}

=======
// Opts are the options the key service server can take
>>>>>>> 5caa68e1
type Opts struct {
	Network string
	Address string
}

// Run runs a SOPS key service server
func Run(opts Opts) error {
	lis, err := net.Listen(opts.Network, opts.Address)
	if err != nil {
		return err
	}
	defer lis.Close()
	grpcServer := grpc.NewServer()
	keyservice.RegisterKeyServiceServer(grpcServer, keyservice.Server{})
	log.Printf("Listening on %s://%s", opts.Network, opts.Address)

	// Close socket if we get killed
	sigc := make(chan os.Signal, 1)
	signal.Notify(sigc, os.Interrupt, os.Kill, syscall.SIGTERM)
	go func(c chan os.Signal) {
		sig := <-c
		log.Printf("Caught signal %s: shutting down.", sig)
		lis.Close()
		os.Exit(0)
	}(sigc)
	return grpcServer.Serve(lis)
}<|MERGE_RESOLUTION|>--- conflicted
+++ resolved
@@ -13,16 +13,13 @@
 	"google.golang.org/grpc"
 )
 
-<<<<<<< HEAD
 var log *logrus.Logger
 
 func init() {
 	log = logging.NewLogger("KEYSERVICE")
 }
 
-=======
 // Opts are the options the key service server can take
->>>>>>> 5caa68e1
 type Opts struct {
 	Network string
 	Address string
@@ -37,14 +34,14 @@
 	defer lis.Close()
 	grpcServer := grpc.NewServer()
 	keyservice.RegisterKeyServiceServer(grpcServer, keyservice.Server{})
-	log.Printf("Listening on %s://%s", opts.Network, opts.Address)
+	log.Infof("Listening on %s://%s", opts.Network, opts.Address)
 
 	// Close socket if we get killed
 	sigc := make(chan os.Signal, 1)
 	signal.Notify(sigc, os.Interrupt, os.Kill, syscall.SIGTERM)
 	go func(c chan os.Signal) {
 		sig := <-c
-		log.Printf("Caught signal %s: shutting down.", sig)
+		log.Infof("Caught signal %s: shutting down.", sig)
 		lis.Close()
 		os.Exit(0)
 	}(sigc)
